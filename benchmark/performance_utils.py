import torch
import triton
import time
import flag_gems
from .conftest import CPU_MODE


WARMUP = 10
REPETITION = 1000


class Benchmark:
    def __init__(self, op_name, torch_op, arg_func, dtype, batch, sizes):
        self.op_name = op_name
        self.torch_op = torch_op
        self.arg_func = arg_func
        self.dtype = dtype
        self.batch = batch
        self.sizes = sizes
        self.gems_op = None

    def set_gems(self, gems_op):
        self.gems_op = gems_op

    def profile(self, op, *args):
        if CPU_MODE:
            for i in range(WARMUP):
                op(*args)
            torch.cuda.synchronize()
            start = time.time()
            for i in range(REPETITION):
                op(*args)
            torch.cuda.synchronize()
            end = time.time()
            latency = (end - start) / REPETITION * 1000
        else:
            latency = triton.testing.do_bench(
                lambda: op(*args), warmup=WARMUP, rep=REPETITION, return_mode="median"
            )
        # average latency in ms
        return latency

    def run(self):
        print(f"Operator {self.op_name} Performance Test ({self.dtype})")
        print(f"Size        Torch Latency (ms)   Gems Latency (ms)")
        print(f"--------------------------------------------------")
        for size in self.sizes:
            args = self.arg_func(self.dtype, self.batch, size)
            torch_perf = self.profile(self.torch_op, *args)
            if self.gems_op:
                gems_perf = self.profile(self.gems_op, *args)
            else:
                with flag_gems.use_gems():
                    gems_perf = self.profile(self.torch_op, *args)
            print(f"{size: <10}{torch_perf: >20.6}{gems_perf: >20.6}")


FLOAT_DTYPES = [torch.float16, torch.float32, torch.bfloat16]
INT_DTYPES = [torch.int16, torch.int32]


DEFAULT_BATCH = 1
POINTWISE_BATCH = 1024
REDUCTION_BATCH = 1024
BLAS_BATCH = 16
SIZES = [i * 64 for i in range(1, 21)]


def unary_arg(dtype, batch, size):
    inp = torch.randn([batch, size], dtype=dtype, device="cuda")
    return (inp,)


def unary_int_arg(dtype, batch, size):
    inp = torch.randint(
        low=0, high=0x7FFF, size=[batch, size], dtype=dtype, device="cuda"
    )
    return (inp,)


def binary_args(dtype, batch, size):
    inp1 = torch.randn([batch, size], dtype=dtype, device="cuda")
    inp2 = torch.randn([batch, size], dtype=dtype, device="cuda")
    return inp1, inp2


def binary_int_args(dtype, batch, size):
    inp1 = torch.randint(
        low=0, high=0x7FFF, size=[batch, size], dtype=dtype, device="cuda"
    )
    inp2 = torch.randint(
        low=0, high=0x7FFF, size=[batch, size], dtype=dtype, device="cuda"
    )
    return inp1, inp2


def ternary_args(dtype, batch, size):
    inp1 = torch.randn([batch, size], dtype=dtype, device="cuda")
    inp2 = torch.randn([batch, size], dtype=dtype, device="cuda")
    inp3 = torch.randn([batch, size], dtype=dtype, device="cuda")
<<<<<<< HEAD
    return inp1, inp2, inp3


def cross_entropy_loss_args(dtype, batch, size):
    inp = torch.randn([batch, size], dtype=dtype, device="cuda")
    target = torch.randint(
        0,
        size,
        [
            batch,
        ],
        device="cuda",
    )
    return inp, target


def cumsum_args(dtype, batch, size):
    inp = torch.randn([batch, size], dtype=dtype, device="cuda")
    return inp, 1


def group_norm_args(dtype, batch, size):
    C = 16
    G = 16
    inp = torch.randn([batch, C, size], dtype=dtype, device="cuda")
    weight = torch.randn(
        [
            C,
        ],
        dtype=dtype,
        device="cuda",
    )
    bias = torch.randn(
        [
            C,
        ],
        dtype=dtype,
        device="cuda",
    )
    return inp, G, weight, bias


def layer_norm_args(dtype, batch, size):
    inp = torch.randn([batch, size], dtype=dtype, device="cuda")
    weight = torch.randn(
        [
            size,
        ],
        dtype=dtype,
        device="cuda",
    )
    bias = torch.randn(
        [
            size,
        ],
        dtype=dtype,
        device="cuda",
    )
    return (
        inp,
        [
            size,
        ],
        weight,
        bias,
    )


def addmm_args(dtype, batch, size):
    bias = torch.randn(
        [
            size,
        ],
        dtype=dtype,
        device="cuda",
    )
    inp1 = torch.randn([size, size], dtype=dtype, device="cuda")
    inp2 = torch.randn([size, size], dtype=dtype, device="cuda")
    return bias, inp1, inp2


def bmm_args(dtype, batch, size):
    inp1 = torch.randn([batch, size, size], dtype=dtype, device="cuda")
    inp2 = torch.randn([batch, size, size], dtype=dtype, device="cuda")
    return inp1, inp2


def mm_args(dtype, batch, size):
    inp1 = torch.randn([size, size], dtype=dtype, device="cuda")
    inp2 = torch.randn([size, size], dtype=dtype, device="cuda")
    return inp1, inp2


def mv_args(dtype, batch, size):
    inp1 = torch.randn([size, size], dtype=dtype, device="cuda")
    inp2 = torch.randn([size], dtype=dtype, device="cuda")
    return inp1, inp2


def outer_args(dtype, batch, size):
    inp1 = torch.randn([size], dtype=dtype, device="cuda")
    inp2 = torch.randn([size], dtype=dtype, device="cuda")
    return inp1, inp2

def where_args(dtype,batch, size):
    inp1 = torch.randn([size], dtype=dtype, device="cuda")
    inp2 = torch.randn([size], dtype=dtype, device="cuda")
    condition = inp1 > 0
    return condition, inp1, inp2
=======
    return inp1, inp2, inp3
>>>>>>> 19fb3355
<|MERGE_RESOLUTION|>--- conflicted
+++ resolved
@@ -98,116 +98,11 @@
     inp1 = torch.randn([batch, size], dtype=dtype, device="cuda")
     inp2 = torch.randn([batch, size], dtype=dtype, device="cuda")
     inp3 = torch.randn([batch, size], dtype=dtype, device="cuda")
-<<<<<<< HEAD
     return inp1, inp2, inp3
 
 
-def cross_entropy_loss_args(dtype, batch, size):
-    inp = torch.randn([batch, size], dtype=dtype, device="cuda")
-    target = torch.randint(
-        0,
-        size,
-        [
-            batch,
-        ],
-        device="cuda",
-    )
-    return inp, target
-
-
-def cumsum_args(dtype, batch, size):
-    inp = torch.randn([batch, size], dtype=dtype, device="cuda")
-    return inp, 1
-
-
-def group_norm_args(dtype, batch, size):
-    C = 16
-    G = 16
-    inp = torch.randn([batch, C, size], dtype=dtype, device="cuda")
-    weight = torch.randn(
-        [
-            C,
-        ],
-        dtype=dtype,
-        device="cuda",
-    )
-    bias = torch.randn(
-        [
-            C,
-        ],
-        dtype=dtype,
-        device="cuda",
-    )
-    return inp, G, weight, bias
-
-
-def layer_norm_args(dtype, batch, size):
-    inp = torch.randn([batch, size], dtype=dtype, device="cuda")
-    weight = torch.randn(
-        [
-            size,
-        ],
-        dtype=dtype,
-        device="cuda",
-    )
-    bias = torch.randn(
-        [
-            size,
-        ],
-        dtype=dtype,
-        device="cuda",
-    )
-    return (
-        inp,
-        [
-            size,
-        ],
-        weight,
-        bias,
-    )
-
-
-def addmm_args(dtype, batch, size):
-    bias = torch.randn(
-        [
-            size,
-        ],
-        dtype=dtype,
-        device="cuda",
-    )
-    inp1 = torch.randn([size, size], dtype=dtype, device="cuda")
-    inp2 = torch.randn([size, size], dtype=dtype, device="cuda")
-    return bias, inp1, inp2
-
-
-def bmm_args(dtype, batch, size):
-    inp1 = torch.randn([batch, size, size], dtype=dtype, device="cuda")
-    inp2 = torch.randn([batch, size, size], dtype=dtype, device="cuda")
-    return inp1, inp2
-
-
-def mm_args(dtype, batch, size):
-    inp1 = torch.randn([size, size], dtype=dtype, device="cuda")
-    inp2 = torch.randn([size, size], dtype=dtype, device="cuda")
-    return inp1, inp2
-
-
-def mv_args(dtype, batch, size):
-    inp1 = torch.randn([size, size], dtype=dtype, device="cuda")
-    inp2 = torch.randn([size], dtype=dtype, device="cuda")
-    return inp1, inp2
-
-
-def outer_args(dtype, batch, size):
-    inp1 = torch.randn([size], dtype=dtype, device="cuda")
-    inp2 = torch.randn([size], dtype=dtype, device="cuda")
-    return inp1, inp2
-
-def where_args(dtype,batch, size):
+def where_args(dtype, batch, size):
     inp1 = torch.randn([size], dtype=dtype, device="cuda")
     inp2 = torch.randn([size], dtype=dtype, device="cuda")
     condition = inp1 > 0
-    return condition, inp1, inp2
-=======
-    return inp1, inp2, inp3
->>>>>>> 19fb3355
+    return condition, inp1, inp2